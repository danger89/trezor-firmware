--- conflicted
+++ resolved
@@ -16,16 +16,12 @@
 # along with this library.  If not, see <http://www.gnu.org/licenses/>.
 
 from binascii import hexlify, unhexlify
-<<<<<<< HEAD
-
-from .common import TrezorTest
+import pytest
+
 from ..support.ckd_public import deserialize
-=======
-import pytest
-
 from .conftest import TREZOR_VERSION
 from .common import TrezorTest
->>>>>>> e2962ef9
+
 from trezorlib import coins
 from trezorlib import messages as proto
 from trezorlib.client import CallException
